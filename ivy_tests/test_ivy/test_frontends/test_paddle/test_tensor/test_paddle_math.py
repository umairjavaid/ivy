# global

# local
import ivy_tests.test_ivy.helpers as helpers
from ivy_tests.test_ivy.helpers import handle_frontend_test


# sin
@handle_frontend_test(
    fn_tree="paddle.sin",
    dtype_and_x=helpers.dtype_and_values(
        available_dtypes=helpers.get_dtypes("float"),
    ),
)
def test_paddle_sin(
    *,
    dtype_and_x,
    on_device,
    fn_tree,
    frontend,
    test_flags,
):
    input_dtype, x = dtype_and_x
    helpers.test_frontend_function(
        input_dtypes=input_dtype,
        frontend=frontend,
        test_flags=test_flags,
        fn_tree=fn_tree,
        on_device=on_device,
        x=x[0],
    )


# cos
@handle_frontend_test(
    fn_tree="paddle.cos",
    dtype_and_x=helpers.dtype_and_values(
        available_dtypes=helpers.get_dtypes("float"),
    ),
)
def test_paddle_cos(
    *,
    dtype_and_x,
    on_device,
    fn_tree,
    frontend,
    test_flags,
):
    input_dtype, x = dtype_and_x
    helpers.test_frontend_function(
        input_dtypes=input_dtype,
        frontend=frontend,
        test_flags=test_flags,
        fn_tree=fn_tree,
        on_device=on_device,
        x=x[0],
    )


# acos
@handle_frontend_test(
    fn_tree="paddle.acos",
    dtype_and_x=helpers.dtype_and_values(
        available_dtypes=helpers.get_dtypes("float"),
    ),
)
def test_paddle_acos(
    *,
    dtype_and_x,
    on_device,
    fn_tree,
    frontend,
    test_flags,
):
    input_dtype, x = dtype_and_x
    helpers.test_frontend_function(
        input_dtypes=input_dtype,
        frontend=frontend,
        test_flags=test_flags,
        fn_tree=fn_tree,
        on_device=on_device,
        atol=1e-2,
        x=x[0],
    )


# cosh
@handle_frontend_test(
    fn_tree="paddle.tensor.math.cosh",
    dtype_and_x=helpers.dtype_and_values(
        available_dtypes=helpers.get_dtypes("float"),
    ),
)
def test_paddle_cosh(
    *,
    dtype_and_x,
    on_device,
    fn_tree,
    frontend,
    test_flags,
):
    input_dtype, x = dtype_and_x
    helpers.test_frontend_function(
        input_dtypes=input_dtype,
        frontend=frontend,
        test_flags=test_flags,
        fn_tree=fn_tree,
        on_device=on_device,
        atol=1e-2,
        x=x[0],
    )


# tanh
@handle_frontend_test(
    fn_tree="paddle.tensor.math.tanh",
    aliases=["paddle.tanh", "paddle.nn.functional.tanh"],
    dtype_and_x=helpers.dtype_and_values(
        available_dtypes=helpers.get_dtypes("valid"),
    ),
)
def test_paddle_tanh(
    *,
    dtype_and_x,
    on_device,
    fn_tree,
    frontend,
    test_flags,
):
    input_dtype, x = dtype_and_x
    helpers.test_frontend_function(
        input_dtypes=input_dtype,
        frontend=frontend,
        test_flags=test_flags,
        fn_tree=fn_tree,
        on_device=on_device,
        atol=1e-2,
        x=x[0],
    )


# acosh
@handle_frontend_test(
    fn_tree="paddle.tensor.math.acosh",
    dtype_and_x=helpers.dtype_and_values(
        available_dtypes=helpers.get_dtypes("float"),
    ),
)
def test_paddle_acosh(
    *,
    dtype_and_x,
    on_device,
    fn_tree,
    frontend,
    test_flags,
):
    input_dtype, x = dtype_and_x
    helpers.test_frontend_function(
        input_dtypes=input_dtype,
        frontend=frontend,
        test_flags=test_flags,
        fn_tree=fn_tree,
        on_device=on_device,
        atol=1e-2,
        x=x[0],
    )


# asin
@handle_frontend_test(
    fn_tree="paddle.tensor.math.asin",
    dtype_and_x=helpers.dtype_and_values(
        available_dtypes=helpers.get_dtypes("valid"),
    ),
)
def test_paddle_asin(
    *,
    dtype_and_x,
    frontend,
    test_flags,
    fn_tree,
    on_device,
):
    input_dtype, x = dtype_and_x
    helpers.test_frontend_function(
        input_dtypes=input_dtype,
        frontend=frontend,
        test_flags=test_flags,
        fn_tree=fn_tree,
        on_device=on_device,
        x=x[0],
    )


# log
@handle_frontend_test(
    fn_tree="paddle.log",
    dtype_and_x=helpers.dtype_and_values(
        available_dtypes=helpers.get_dtypes("float"),
    ),
)
def test_paddle_log(
    *,
    dtype_and_x,
    on_device,
    fn_tree,
    frontend,
    test_flags,
):
    input_dtype, x = dtype_and_x
    helpers.test_frontend_function(
        input_dtypes=input_dtype,
        frontend=frontend,
        test_flags=test_flags,
        fn_tree=fn_tree,
        on_device=on_device,
        x=x[0],
    )


# divide
@handle_frontend_test(
    fn_tree="paddle.divide",
    dtype_and_x=helpers.dtype_and_values(
        available_dtypes=helpers.get_dtypes("float"),
        num_arrays=2,
        allow_inf=False,
        large_abs_safety_factor=2,
        small_abs_safety_factor=2,
        safety_factor_scale="log",
        shared_dtype=True,
    ),
)
def test_paddle_divide(
    *,
    dtype_and_x,
    on_device,
    fn_tree,
    frontend,
    test_flags,
):
    input_dtype, x = dtype_and_x
    helpers.test_frontend_function(
        input_dtypes=input_dtype,
        frontend=frontend,
        test_flags=test_flags,
        fn_tree=fn_tree,
        on_device=on_device,
        x=x[0],
        y=x[1],
    )


# multiply
@handle_frontend_test(
    fn_tree="paddle.multiply",
    dtype_and_x=helpers.dtype_and_values(
        available_dtypes=helpers.get_dtypes("float"),
        num_arrays=2,
        allow_inf=False,
        large_abs_safety_factor=2,
        small_abs_safety_factor=2,
        safety_factor_scale="log",
        shared_dtype=True,
    ),
)
def test_paddle_multiply(
    *,
    dtype_and_x,
    on_device,
    fn_tree,
    frontend,
    test_flags,
):
    input_dtype, x = dtype_and_x
    helpers.test_frontend_function(
        input_dtypes=input_dtype,
        frontend=frontend,
        test_flags=test_flags,
        fn_tree=fn_tree,
        on_device=on_device,
        x=x[0],
        y=x[1],
    )


# add
@handle_frontend_test(
    fn_tree="paddle.add",
    dtype_and_x=helpers.dtype_and_values(
        available_dtypes=helpers.get_dtypes("valid"),
        num_arrays=2,
        allow_inf=False,
        large_abs_safety_factor=2,
        small_abs_safety_factor=2,
        safety_factor_scale="log",
        shared_dtype=True,
    ),
)
def test_paddle_add(
    *,
    dtype_and_x,
    on_device,
    fn_tree,
    frontend,
    test_flags,
):
    input_dtype, x = dtype_and_x
    helpers.test_frontend_function(
        input_dtypes=input_dtype,
        frontend=frontend,
        fn_tree=fn_tree,
        test_flags=test_flags,
        on_device=on_device,
        x=x[0],
        y=x[1],
    )


# subtract
@handle_frontend_test(
    fn_tree="paddle.subtract",
    dtype_and_x=helpers.dtype_and_values(
        available_dtypes=helpers.get_dtypes("float"),
        num_arrays=2,
        allow_inf=False,
        large_abs_safety_factor=2,
        small_abs_safety_factor=2,
        safety_factor_scale="log",
        shared_dtype=True,
    ),
)
def test_paddle_subtract(
    *,
    dtype_and_x,
    on_device,
    fn_tree,
    frontend,
    test_flags,
):
    input_dtype, x = dtype_and_x
    helpers.test_frontend_function(
        input_dtypes=input_dtype,
        frontend=frontend,
        fn_tree=fn_tree,
        test_flags=test_flags,
        on_device=on_device,
        x=x[0],
        y=x[1],
    )


# sqrt
@handle_frontend_test(
    fn_tree="paddle.tensor.math.sqrt",
    dtype_and_x=helpers.dtype_and_values(
        available_dtypes=helpers.get_dtypes("valid"),
    ),
)
def test_paddle_sqrt(
    *,
    dtype_and_x,
    frontend,
    test_flags,
    fn_tree,
    on_device,
):
    input_dtype, x = dtype_and_x
    helpers.test_frontend_function(
        input_dtypes=input_dtype,
        frontend=frontend,
        test_flags=test_flags,
        fn_tree=fn_tree,
        on_device=on_device,
        x=x[0],
    )


# atanh
@handle_frontend_test(
    fn_tree="paddle.tensor.math.atanh",
    dtype_and_x=helpers.dtype_and_values(
        available_dtypes=helpers.get_dtypes("float"),
    ),
)
def test_paddle_atanh(
    *,
    dtype_and_x,
    on_device,
    fn_tree,
    frontend,
    test_flags,
):
    input_dtype, x = dtype_and_x
    helpers.test_frontend_function(
        input_dtypes=input_dtype,
        frontend=frontend,
        test_flags=test_flags,
        fn_tree=fn_tree,
        on_device=on_device,
        x=x[0],
    )


# atan
@handle_frontend_test(
    fn_tree="paddle.tensor.math.atan",
    dtype_and_x=helpers.dtype_and_values(
        available_dtypes=helpers.get_dtypes("float"),
    ),
)
def test_paddle_atan(
    *,
    dtype_and_x,
    frontend,
    test_flags,
    fn_tree,
    on_device,
):
    input_dtype, x = dtype_and_x
    helpers.test_frontend_function(
        input_dtypes=input_dtype,
        frontend=frontend,
        test_flags=test_flags,
        fn_tree=fn_tree,
        on_device=on_device,
        x=x[0],
    )


# round
@handle_frontend_test(
    fn_tree="paddle.tensor.math.round",
    dtype_and_x=helpers.dtype_and_values(
        available_dtypes=helpers.get_dtypes("float"),
    ),
)
def test_paddle_round(
    *,
    dtype_and_x,
    frontend,
    test_flags,
    fn_tree,
    on_device,
):
    input_dtype, x = dtype_and_x
    helpers.test_frontend_function(
        input_dtypes=input_dtype,
        frontend=frontend,
        test_flags=test_flags,
        fn_tree=fn_tree,
        on_device=on_device,
        x=x[0],
    )


# ceil
@handle_frontend_test(
    fn_tree="paddle.tensor.math.ceil",
    dtype_and_x=helpers.dtype_and_values(
        available_dtypes=helpers.get_dtypes("float"),
    ),
)
def test_paddle_ceil(
    *,
    dtype_and_x,
    frontend,
    test_flags,
    fn_tree,
    on_device,
):
    input_dtype, x = dtype_and_x
    helpers.test_frontend_function(
        input_dtypes=input_dtype,
        frontend=frontend,
        test_flags=test_flags,
        fn_tree=fn_tree,
        on_device=on_device,
        x=x[0],
    )


# sinh
@handle_frontend_test(
    fn_tree="paddle.sinh",
    dtype_and_x=helpers.dtype_and_values(
        available_dtypes=helpers.get_dtypes("float"),
    ),
)
def test_paddle_sinh(
    *,
    dtype_and_x,
    on_device,
    fn_tree,
    frontend,
    test_flags,
):
    input_dtype, x = dtype_and_x
    helpers.test_frontend_function(
        input_dtypes=input_dtype,
        frontend=frontend,
        test_flags=test_flags,
        fn_tree=fn_tree,
        on_device=on_device,
        x=x[0],
    )


# pow
@handle_frontend_test(
    fn_tree="paddle.pow",
    dtype_and_x=helpers.dtype_and_values(
        available_dtypes=helpers.get_dtypes("valid"),
        num_arrays=2,
        allow_inf=False,
        shared_dtype=True,
    ),
)
def test_paddle_pow(
    *,
    dtype_and_x,
    on_device,
    fn_tree,
    frontend,
    test_flags,
):
    input_dtype, x = dtype_and_x
    helpers.test_frontend_function(
        input_dtypes=input_dtype,
        frontend=frontend,
        test_flags=test_flags,
        fn_tree=fn_tree,
        on_device=on_device,
        x=x[0],
        y=x[1],
    )


# abs
@handle_frontend_test(
    fn_tree="paddle.tensor.math.abs",
    dtype_and_x=helpers.dtype_and_values(available_dtypes=helpers.get_dtypes("float")),
)
def test_paddle_abs(
    *,
    dtype_and_x,
    on_device,
    fn_tree,
    frontend,
    test_flags,
):
    input_dtype, x = dtype_and_x
    helpers.test_frontend_function(
        input_dtypes=input_dtype,
        frontend=frontend,
        test_flags=test_flags,
        fn_tree=fn_tree,
        on_device=on_device,
        x=x[0],
    )


# floor
@handle_frontend_test(
    fn_tree="paddle.tensor.math.floor",
    dtype_and_x=helpers.dtype_and_values(
        available_dtypes=helpers.get_dtypes("float"),
    ),
)
def test_paddle_floor(
    *,
    dtype_and_x,
    frontend,
    test_flags,
    fn_tree,
    on_device,
):
    input_dtype, x = dtype_and_x
    helpers.test_frontend_function(
        input_dtypes=input_dtype,
        frontend=frontend,
        test_flags=test_flags,
        fn_tree=fn_tree,
        on_device=on_device,
        x=x[0],
    )


# remainder
@handle_frontend_test(
    fn_tree="paddle.remainder",
    dtype_and_x=helpers.dtype_and_values(
        available_dtypes=helpers.get_dtypes("float"),
        num_arrays=2,
        allow_inf=False,
        large_abs_safety_factor=2,
        small_abs_safety_factor=2,
        safety_factor_scale="log",
        shared_dtype=True,
    ),
)
def test_paddle_remainder(
    *,
    dtype_and_x,
    on_device,
    fn_tree,
    frontend,
    test_flags,
):
    input_dtype, x = dtype_and_x
    helpers.test_frontend_function(
        input_dtypes=input_dtype,
        frontend=frontend,
        test_flags=test_flags,
        fn_tree=fn_tree,
        on_device=on_device,
        x=x[0],
        y=x[1],
    )


# log2
@handle_frontend_test(
    fn_tree="paddle.log2",
    dtype_and_x=helpers.dtype_and_values(
        available_dtypes=helpers.get_dtypes("valid"),
    ),
)
def test_paddle_log2(
    *,
    dtype_and_x,
    on_device,
    fn_tree,
    frontend,
    test_flags,
):
    input_dtype, x = dtype_and_x
    helpers.test_frontend_function(
        input_dtypes=input_dtype,
        frontend=frontend,
        test_flags=test_flags,
        fn_tree=fn_tree,
        on_device=on_device,
        x=x[0],
    )


# log1p
@handle_frontend_test(
    fn_tree="paddle.log1p",
    dtype_and_x=helpers.dtype_and_values(
        available_dtypes=helpers.get_dtypes("valid"),
    ),
)
def test_paddle_log1p(
    *,
    dtype_and_x,
    on_device,
    fn_tree,
    frontend,
    test_flags,
):
    input_dtype, x = dtype_and_x
    helpers.test_frontend_function(
        input_dtypes=input_dtype,
        frontend=frontend,
        test_flags=test_flags,
        fn_tree=fn_tree,
        on_device=on_device,
        x=x[0],
    )


# rad2deg
@handle_frontend_test(
    fn_tree="paddle.rad2deg",
    dtype_and_x=helpers.dtype_and_values(
        available_dtypes=helpers.get_dtypes("valid"),
    ),
)
def test_paddle_rad2deg(
    *,
    dtype_and_x,
    on_device,
    fn_tree,
    frontend,
    test_flags,
):
    input_dtype, x = dtype_and_x
    helpers.test_frontend_function(
        input_dtypes=input_dtype,
        frontend=frontend,
        test_flags=test_flags,
        fn_tree=fn_tree,
        on_device=on_device,
        x=x[0],
    )


# deg2rad
@handle_frontend_test(
    fn_tree="paddle.deg2rad",
    dtype_and_x=helpers.dtype_and_values(
        available_dtypes=helpers.get_dtypes("float"),
    ),
)
def test_paddle_deg2rad(
    *,
    dtype_and_x,
    on_device,
    fn_tree,
    frontend,
    test_flags,
):
    input_dtype, x = dtype_and_x
    helpers.test_frontend_function(
        input_dtypes=input_dtype,
        frontend=frontend,
        test_flags=test_flags,
        fn_tree=fn_tree,
        on_device=on_device,
        x=x[0],
    )


# tan
@handle_frontend_test(
    fn_tree="paddle.tensor.math.tan",
    dtype_and_x=helpers.dtype_and_values(
        available_dtypes=helpers.get_dtypes("float"),
    ),
)
def test_paddle_tan(
    *,
    dtype_and_x,
    on_device,
    fn_tree,
    frontend,
    test_flags,
):
    input_dtype, x = dtype_and_x
    helpers.test_frontend_function(
        input_dtypes=input_dtype,
        frontend=frontend,
        test_flags=test_flags,
        fn_tree=fn_tree,
        on_device=on_device,
        atol=1e-2,
        x=x[0],
    )


<<<<<<< HEAD
# amax
@handle_frontend_test(
    fn_tree="paddle.tensor.math.amax",
    dtype_and_x=helpers.dtype_and_values(
        available_dtypes=helpers.get_dtypes("float", "int"),
        min_axis=None,
        max_axis=4,
        min_num_dims=0,
        max_num_dims=4,
        force_int_axis=False,
    ),
)
def test_paddle_amax(
    *,
    dtype_and_x,
    frontend,
    test_flags,
    fn_tree,
    on_device,
=======
# neg
@handle_frontend_test(
    fn_tree="paddle.neg",
    dtype_and_x=helpers.dtype_and_values(
        available_dtypes=helpers.get_dtypes("valid"),
    ),
)
def test_paddle_neg(
    *,
    dtype_and_x,
    on_device,
    fn_tree,
    frontend,
    test_flags,
):
    input_dtype, x = dtype_and_x
    helpers.test_frontend_function(
        input_dtypes=input_dtype,
        frontend=frontend,
        test_flags=test_flags,
        fn_tree=fn_tree,
        on_device=on_device,
        x=x[0],
    )


# exp
@handle_frontend_test(
    fn_tree="paddle.exp",
    dtype_and_x=helpers.dtype_and_values(
        available_dtypes=helpers.get_dtypes("valid"),
    ),
)
def test_paddle_exp(
    *,
    dtype_and_x,
    on_device,
    fn_tree,
    frontend,
    test_flags,
>>>>>>> 4f8b1dc0
):
    input_dtype, x = dtype_and_x
    helpers.test_frontend_function(
        input_dtypes=input_dtype,
        frontend=frontend,
        test_flags=test_flags,
        fn_tree=fn_tree,
        on_device=on_device,
        x=x[0],
    )<|MERGE_RESOLUTION|>--- conflicted
+++ resolved
@@ -750,7 +750,58 @@
     )
 
 
-<<<<<<< HEAD
+# neg
+@handle_frontend_test(
+    fn_tree="paddle.neg",
+    dtype_and_x=helpers.dtype_and_values(
+        available_dtypes=helpers.get_dtypes("valid"),
+    ),
+)
+def test_paddle_neg(
+    *,
+    dtype_and_x,
+    on_device,
+    fn_tree,
+    frontend,
+    test_flags,
+):
+    input_dtype, x = dtype_and_x
+    helpers.test_frontend_function(
+        input_dtypes=input_dtype,
+        frontend=frontend,
+        test_flags=test_flags,
+        fn_tree=fn_tree,
+        on_device=on_device,
+        x=x[0],
+    )
+
+
+# exp
+@handle_frontend_test(
+    fn_tree="paddle.exp",
+    dtype_and_x=helpers.dtype_and_values(
+        available_dtypes=helpers.get_dtypes("valid"),
+    ),
+)
+def test_paddle_exp(
+    *,
+    dtype_and_x,
+    on_device,
+    fn_tree,
+    frontend,
+    test_flags,
+):
+    input_dtype, x = dtype_and_x
+    helpers.test_frontend_function(
+        input_dtypes=input_dtype,
+        frontend=frontend,
+        test_flags=test_flags,
+        fn_tree=fn_tree,
+        on_device=on_device,
+        x=x[0],
+    )
+
+
 # amax
 @handle_frontend_test(
     fn_tree="paddle.tensor.math.amax",
@@ -770,48 +821,6 @@
     test_flags,
     fn_tree,
     on_device,
-=======
-# neg
-@handle_frontend_test(
-    fn_tree="paddle.neg",
-    dtype_and_x=helpers.dtype_and_values(
-        available_dtypes=helpers.get_dtypes("valid"),
-    ),
-)
-def test_paddle_neg(
-    *,
-    dtype_and_x,
-    on_device,
-    fn_tree,
-    frontend,
-    test_flags,
-):
-    input_dtype, x = dtype_and_x
-    helpers.test_frontend_function(
-        input_dtypes=input_dtype,
-        frontend=frontend,
-        test_flags=test_flags,
-        fn_tree=fn_tree,
-        on_device=on_device,
-        x=x[0],
-    )
-
-
-# exp
-@handle_frontend_test(
-    fn_tree="paddle.exp",
-    dtype_and_x=helpers.dtype_and_values(
-        available_dtypes=helpers.get_dtypes("valid"),
-    ),
-)
-def test_paddle_exp(
-    *,
-    dtype_and_x,
-    on_device,
-    fn_tree,
-    frontend,
-    test_flags,
->>>>>>> 4f8b1dc0
 ):
     input_dtype, x = dtype_and_x
     helpers.test_frontend_function(
