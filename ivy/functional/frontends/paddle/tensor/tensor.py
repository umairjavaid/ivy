--- conflicted
+++ resolved
@@ -755,9 +755,6 @@
         return ivy.remainder(self._ivy_array, y)
 
     def is_floating_point(self):
-<<<<<<< HEAD
-        return paddle_frontend.is_floating_point(self._ivy_array)
-=======
         return paddle_frontend.is_floating_point(self._ivy_array)
 
     @with_unsupported_dtypes(
@@ -782,5 +779,4 @@
         {"2.5.1 and below": ("float32", "float64", "int32", "int64")}, "paddle"
     )
     def less_equal(self, y, name=None):
-        return paddle_frontend.less_equal(self._ivy_array, y)
->>>>>>> 2ce6eda2
+        return paddle_frontend.less_equal(self._ivy_array, y)