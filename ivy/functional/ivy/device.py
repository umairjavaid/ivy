--- conflicted
+++ resolved
@@ -346,12 +346,7 @@
     Examples
     --------
     >>> print(ivy.gpu_is_available())
-<<<<<<< HEAD
     False
-=======
-    True
-
->>>>>>> 13af5078
     """
     return _cur_framework().gpu_is_available()
 
@@ -389,12 +384,7 @@
     Examples
     --------
     >>> print(ivy.tpu_is_available())
-<<<<<<< HEAD
     False
-=======
-    True
-
->>>>>>> 13af5078
     """
     return _cur_framework().tpu_is_available()
 
