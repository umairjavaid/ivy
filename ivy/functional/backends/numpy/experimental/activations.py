from typing import Optional, Union

# global
import numpy as np

# local
from ivy.functional.backends.numpy.helpers import _scalar_output_to_0d_array


def logit(
    x: np.ndarray,
    /,
    *,
    eps: Optional[float] = None,
    out: Optional[np.ndarray] = None,
):
    x_dtype = x.dtype
    if eps is None:
        x = np.where(np.logical_or(x > 1, x < 0), np.nan, x)
    else:
        x = np.clip(x, eps, 1 - eps)
    ret = (np.log(x / (1 - x))).astype(x_dtype)
    if np.isscalar(ret):
        return np.array(ret)
    return ret


@_scalar_output_to_0d_array
def thresholded_relu(
    x: np.ndarray,
    /,
    *,
    threshold: Union[int, float] = 0,
    out: Optional[np.ndarray] = None,
) -> np.ndarray:
    return np.where(x > threshold, x, 0).astype(x.dtype)


thresholded_relu.support_native_out = True


@_scalar_output_to_0d_array
def relu6(x: np.ndarray, /, *, out: Optional[np.ndarray] = None) -> np.ndarray:
    return np.minimum(np.maximum(x, 0, dtype=x.dtype), 6, out=out, dtype=x.dtype)


<<<<<<< HEAD
relu6.support_native_out = True
=======
relu6.support_native_out = True


def batch_norm(
    x: np.ndarray,
    mean: np.ndarray,
    variance: np.ndarray,
    /,
    *,
    scale: Optional[np.ndarray] = None,
    offset: Optional[np.ndarray] = None,
    training: bool = False,
    eps: float = 1e-5,
):
    ndims = len(x.shape)
    if training:
        dims = (0, *range(2, ndims))
        mean = np.mean(x, axis=dims)
        variance = np.var(x, axis=dims)
    x = np.transpose(x, (0, *range(2, ndims), 1))
    inv = 1.0 / np.sqrt(variance + eps)
    if scale is not None:
        inv *= scale
    ret = x * inv.astype(x.dtype, copy=False) + (
        offset - mean * inv if offset is not None else -mean * inv
    ).astype(x.dtype)
    return np.transpose(ret, (0, ndims - 1, *range(1, ndims - 1)))


@_scalar_output_to_0d_array
def logsigmoid(input: np.ndarray) -> np.ndarray:
    return -(np.log1p(np.exp(-(input))))
>>>>>>> cf0b3d3c
<|MERGE_RESOLUTION|>--- conflicted
+++ resolved
@@ -44,39 +44,8 @@
     return np.minimum(np.maximum(x, 0, dtype=x.dtype), 6, out=out, dtype=x.dtype)
 
 
-<<<<<<< HEAD
 relu6.support_native_out = True
-=======
-relu6.support_native_out = True
-
-
-def batch_norm(
-    x: np.ndarray,
-    mean: np.ndarray,
-    variance: np.ndarray,
-    /,
-    *,
-    scale: Optional[np.ndarray] = None,
-    offset: Optional[np.ndarray] = None,
-    training: bool = False,
-    eps: float = 1e-5,
-):
-    ndims = len(x.shape)
-    if training:
-        dims = (0, *range(2, ndims))
-        mean = np.mean(x, axis=dims)
-        variance = np.var(x, axis=dims)
-    x = np.transpose(x, (0, *range(2, ndims), 1))
-    inv = 1.0 / np.sqrt(variance + eps)
-    if scale is not None:
-        inv *= scale
-    ret = x * inv.astype(x.dtype, copy=False) + (
-        offset - mean * inv if offset is not None else -mean * inv
-    ).astype(x.dtype)
-    return np.transpose(ret, (0, ndims - 1, *range(1, ndims - 1)))
-
 
 @_scalar_output_to_0d_array
 def logsigmoid(input: np.ndarray) -> np.ndarray:
-    return -(np.log1p(np.exp(-(input))))
->>>>>>> cf0b3d3c
+    return -(np.log1p(np.exp(-(input))))